--- conflicted
+++ resolved
@@ -30,17 +30,9 @@
 cat $PBS_NODEFILE | uniq > $PBS_O_WORKDIR/hostfile_local_64
 cd /homes/cx2/src/localadam/uai2020/gluon-nlp/scripts/machine_translation
 mpirun -np 64 -machinefile $PBS_O_WORKDIR/hostfile_local_64 -ppn 2 -genv I_MPI_PIN_DOMAIN auto:compact \
-<<<<<<< HEAD
-                       python train_transformer_hvd_local_v1.py --dataset WMT2014BPE \
-                       --src_lang en --tgt_lang de --batch_size 10800 \
-                       --optimizer adam --num_accumulated 4 --lr 12.73 --warmup_steps 12000 \
-                       --save_dir transformer_en_de_u512 --epochs 30 --scaled --blocking\
-                       --average_start 5 --num_buckets 20 --bucket_scheme exp --bleu 13a --log_interval 12 \
-=======
                        python train_transformer_hvd_local_v3.py --dataset WMT2014BPE \
                        --src_lang en --tgt_lang de --batch_size 5400 \
                        --optimizer localadamv3 --num_accumulated 1 --lr 2.0 --warmup_steps 8000 \
                        --save_dir transformer_en_de_u512 --epochs 30 --scaled \
                        --average_start 5 --num_buckets 20 --bucket_scheme exp --bleu 13a --log_interval 48 \
->>>>>>> 6339a000
                        --local_sgd_interval 12 2>&1 | tee -a $watchfile